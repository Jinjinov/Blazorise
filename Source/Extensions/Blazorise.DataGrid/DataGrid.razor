@typeparam TItem
@inherits BaseDataGrid<TItem>
@* there are two CascadingValue because one is used only to define columns, and the other is to build rows based on those columns *@
@* This one is to build rows *@
<CascadingValue Value=this>
    <Table Class="@Class" Style="@Style" Margin="@Margin" Padding="@Padding" Striped="@Striped" Bordered="@Bordered" Borderless="@Borderless" Hoverable="@Hoverable" Narrow="@Narrow">
        <TableHeader>
            @if ( ShowCaptions )
            {
                <TableRow Class="@HeaderRowClass" Style="@HeaderRowStyle">
                    @foreach ( var column in Columns )
                    {
                        @if ( column.ColumnType == DataGridColumnType.Command )
                        {
                            @if ( Editable )
                            {
                                <TableHeaderCell Class="@column.HeaderCellClass" Style="@column.HeaderCellStyle" width="@column.Width">
                                    @if ( CanInsertNewItem && editState != DataGridEditState.New )
                                    {
                                        <_DataGridNewCommand TItem="TItem" New="@OnNewCommand" />
                                    }
                                </TableHeaderCell>
                            }
                        }
                        else
                        {
                            <TableHeaderCell Class="@column.HeaderCellClass" Style="@($"{column.HeaderCellStyle}{(Sortable ? " cursor: pointer" : "")}")" Clicked="@(async () => await OnSortClicked( column ) )" width="@column.Width">
                                @if ( column.ShowCaption )
                                {
                                    @column.Caption
                                }
                                @if ( Sortable && column.Sortable && column.CurrentDirection != SortDirection.None )
                                {
                                    <Icon Name="@(column.CurrentDirection == SortDirection.Descending ? IconName.SortDown : IconName.SortUp)" />
                                }
                            </TableHeaderCell>
                        }
                    }
                </TableRow>
            }
            @if ( Filterable )
            {
                <TableRow Class="@FilterRowClass" Style="@FilterRowStyle">
                    @foreach ( var column in Columns )
                    {
                        @if ( !column.Filterable )
                            continue;

                        @if ( column.ColumnType == DataGridColumnType.Command )
                        {
                            @if ( Editable )
                            {
                                // since Clear Filter is located in the command column it can be visible onle when Edit is enabled
                                <TableHeaderCell Class="@column.FilterCellClass" Style="@column.FilterCellStyle" width="@column.Width">
                                    <_DataGridClearFilterCommand TItem="TItem" ClearFilter="@OnClearFilterCommand" />
                                </TableHeaderCell>
                            }
                        }
                        else
                        {
<<<<<<< HEAD
                            <TableHeaderCell width="@column.Width">
                                @if (column.FilterTemplate != null)
                                {
                                    var cont = new FilterContext() { SearchValue = column.Filter.SearchValue };
                                    cont.Subscribe(async (e) => await OnFilterChanged(column, e));
                                    @(column.FilterTemplate(cont))
                                }
                                else
                                {
                                    <TextEdit Text="@column.Filter.SearchValue" TextChanged="@(async (newValue) => await OnFilterChanged(column, newValue))" />
                                }
=======
                            <TableHeaderCell Class="@column.FilterCellClass" Style="@column.FilterCellStyle" width="@column.Width">
                                <TextEdit Text="@column.Filter.SearchValue" TextChanged="@(async ( newValue ) => await OnFilterChanged( column, newValue))" />
>>>>>>> 6074773a
                            </TableHeaderCell>
                        }
                    }
                </TableRow>
            }
        </TableHeader>
        <TableBody>
            @if ( Editable && editState == DataGridEditState.New && EditMode != DataGridEditMode.Popup )
            {
                <_DataGridRowEdit TItem="TItem" Item="@editItem" Columns="@Columns" CellValues="@editItemCellValues" Save="@OnSaveCommand" Cancel="@OnCancelCommand" EditMode="@EditMode" />
            }
            @foreach ( var item in DisplayData )
            {
                @if ( Editable && editState == DataGridEditState.Edit && EditMode != DataGridEditMode.Popup && (object)item == (object)editItem )
                {
                    <_DataGridRowEdit TItem="TItem" Item="@editItem" Columns="@Columns" CellValues="@editItemCellValues" Save="@OnSaveCommand" Cancel="@OnCancelCommand" EditMode="@EditMode" />
                }
                else
                {
                    <_DataGridRow @key="@item" TItem="TItem" Item="@item" Columns="@Columns" HoverCursor="@(RowHoverCursor?.Invoke(item) ?? Cursor.Pointer)" Edit="@OnEditCommand" Delete="@OnDeleteCommand" Save="@OnSaveCommand" Cancel="@OnCancelCommand" Selected="@OnSelectedCommand" Clicked="@OnRowClickedCommand" DoubleClicked="@OnRowDoubleClickedCommand" Class="@RowClass?.Invoke(item)" Style="@RowStyle?.Invoke(item)" />
                    @if ( DetailRowTemplate != null )
                    {
                        var canShow = DetailRowTrigger?.Invoke( item ) ?? true;

                        @if ( canShow )
                        {
                            <_DataGridDetailRow TItem="TItem" Item="@item" Columns="@Columns">
                                @DetailRowTemplate( item )
                            </_DataGridDetailRow>
                        }
                    }
                }
            }
        </TableBody>
    </Table>
    @if ( ShowPager )
    {
        <Pagination>
            <PaginationItem Disabled="@(CurrentPage <= 1)">
                <PaginationLink Page="first" Clicked="@OnPaginationItemClick">
                    @if ( FirstPageButtonTemplate != null )
                    {
                        @FirstPageButtonTemplate
                    }
                    else
                    {
                        @("First")
                    }
                </PaginationLink>
            </PaginationItem>
            <PaginationItem Disabled="@(CurrentPage <= 1)">
                <PaginationLink Page="prev" Clicked="@OnPaginationItemClick">
                    @if ( PreviousPageButtonTemplate != null )
                    {
                        @PreviousPageButtonTemplate
                    }
                    else
                    {
                        @("Prev")
                    }
                </PaginationLink>
            </PaginationItem>
            @for ( int i = FirstVisiblePage; i <= LastVisiblePage; ++i )
            {
                var pageNumber = i;
                var pageNumberString = i.ToString();
                var pageActive = pageNumber == CurrentPage;

                <PaginationItem Disabled="@(pageNumber == CurrentPage)" Active="@pageActive">
                    <PaginationLink Page="@pageNumberString" Clicked="@OnPaginationItemClick">
                        @pageNumberString
                    </PaginationLink>
                </PaginationItem>
            }
            <PaginationItem Disabled="@(CurrentPage >= LastPage)">
                <PaginationLink Page="next" Clicked="@OnPaginationItemClick">
                    @if ( NextPageButtonTemplate != null )
                    {
                        @NextPageButtonTemplate
                    }
                    else
                    {
                        @("Next")
                    }
                </PaginationLink>
            </PaginationItem>
            <PaginationItem Disabled="@(CurrentPage >= LastPage)">
                <PaginationLink Page="last" Clicked="@OnPaginationItemClick">
                    @if ( LastPageButtonTemplate != null )
                    {
                        @LastPageButtonTemplate
                    }
                    else
                    {
                        @("Last")
                    }
                </PaginationLink>
            </PaginationItem>
        </Pagination>
    }
    @if ( editItem != null && EditMode == DataGridEditMode.Popup )
    {
        <_DataGridModal TItem="TItem"
                        EditItem="@editItem"
                        EditItemCellValues="@editItemCellValues"
                        Columns="@Columns"
                        PopupVisible="@PopupVisible"
                        EditState="@editState"
                        Save="@OnSaveCommand"
                        Cancel="@OnCancelCommand" />
    }
</CascadingValue>
@* This one is to hold information about column *@
<CascadingValue Value=this>
    @ChildContent
</CascadingValue><|MERGE_RESOLUTION|>--- conflicted
+++ resolved
@@ -58,7 +58,6 @@
                         }
                         else
                         {
-<<<<<<< HEAD
                             <TableHeaderCell width="@column.Width">
                                 @if (column.FilterTemplate != null)
                                 {
@@ -70,10 +69,6 @@
                                 {
                                     <TextEdit Text="@column.Filter.SearchValue" TextChanged="@(async (newValue) => await OnFilterChanged(column, newValue))" />
                                 }
-=======
-                            <TableHeaderCell Class="@column.FilterCellClass" Style="@column.FilterCellStyle" width="@column.Width">
-                                <TextEdit Text="@column.Filter.SearchValue" TextChanged="@(async ( newValue ) => await OnFilterChanged( column, newValue))" />
->>>>>>> 6074773a
                             </TableHeaderCell>
                         }
                     }
