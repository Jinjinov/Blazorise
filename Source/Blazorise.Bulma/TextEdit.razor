﻿@inherits BaseTextEdit
@if ( ParentIsFieldBody )
{
    <div class="field">
        <div class="control">
<<<<<<< HEAD
            <input @ref="ElementRef" @ref:suppressField id="@ElementId" type="@Type" inputmode="@Mode" class="@Classnames" style="@StyleMapper.Style" placeholder="@Placeholder" disabled="@IsDisabled" readonly="@IsReadonly" maxlength="@MaxLength" pattern="@Pattern" value="@Text" @onchange="@HandleOnChange" @oninput="@HandleOnInput" @onkeydown="@KeyDown" @onkeypress="@KeyPress" @onkeyup="KeyUp" />
=======
            <input @ref="ElementRef" id="@ElementId" type="@Type" inputmode="@Mode" class="@ClassMapper.Class" style="@StyleMapper.Style" placeholder="@Placeholder" disabled="@IsDisabled" readonly="@IsReadonly" maxlength="@MaxLength" pattern="@Pattern" value="@Text" @onchange="@HandleOnChange" @oninput="@HandleOnInput" @onkeydown="@KeyDown" @onkeypress="@KeyPress" @onkeyup="KeyUp" />
>>>>>>> f2108ebd
            @ChildContent
        </div>
        @Feedback
    </div>
}
else
{
    <div class="control">
<<<<<<< HEAD
        <input @ref="ElementRef" @ref:suppressField id="@ElementId" type="@Type" inputmode="@Mode" class="@Classnames" style="@StyleMapper.Style" placeholder="@Placeholder" disabled="@IsDisabled" readonly="@IsReadonly" maxlength="@MaxLength" pattern="@Pattern" value="@Text" @onchange="@HandleOnChange" @oninput="@HandleOnInput" @onkeydown="@KeyDown" @onkeypress="@KeyPress" @onkeyup="KeyUp" />
=======
        <input @ref="ElementRef" id="@ElementId" type="@Type" inputmode="@Mode" class="@ClassMapper.Class" style="@StyleMapper.Style" placeholder="@Placeholder" disabled="@IsDisabled" readonly="@IsReadonly" maxlength="@MaxLength" pattern="@Pattern" value="@Text" @onchange="@HandleOnChange" @oninput="@HandleOnInput" @onkeydown="@KeyDown" @onkeypress="@KeyPress" @onkeyup="KeyUp" />
>>>>>>> f2108ebd
        @ChildContent
    </div>
    @Feedback
}<|MERGE_RESOLUTION|>--- conflicted
+++ resolved
@@ -3,11 +3,7 @@
 {
     <div class="field">
         <div class="control">
-<<<<<<< HEAD
-            <input @ref="ElementRef" @ref:suppressField id="@ElementId" type="@Type" inputmode="@Mode" class="@Classnames" style="@StyleMapper.Style" placeholder="@Placeholder" disabled="@IsDisabled" readonly="@IsReadonly" maxlength="@MaxLength" pattern="@Pattern" value="@Text" @onchange="@HandleOnChange" @oninput="@HandleOnInput" @onkeydown="@KeyDown" @onkeypress="@KeyPress" @onkeyup="KeyUp" />
-=======
             <input @ref="ElementRef" id="@ElementId" type="@Type" inputmode="@Mode" class="@ClassMapper.Class" style="@StyleMapper.Style" placeholder="@Placeholder" disabled="@IsDisabled" readonly="@IsReadonly" maxlength="@MaxLength" pattern="@Pattern" value="@Text" @onchange="@HandleOnChange" @oninput="@HandleOnInput" @onkeydown="@KeyDown" @onkeypress="@KeyPress" @onkeyup="KeyUp" />
->>>>>>> f2108ebd
             @ChildContent
         </div>
         @Feedback
@@ -16,11 +12,7 @@
 else
 {
     <div class="control">
-<<<<<<< HEAD
-        <input @ref="ElementRef" @ref:suppressField id="@ElementId" type="@Type" inputmode="@Mode" class="@Classnames" style="@StyleMapper.Style" placeholder="@Placeholder" disabled="@IsDisabled" readonly="@IsReadonly" maxlength="@MaxLength" pattern="@Pattern" value="@Text" @onchange="@HandleOnChange" @oninput="@HandleOnInput" @onkeydown="@KeyDown" @onkeypress="@KeyPress" @onkeyup="KeyUp" />
-=======
         <input @ref="ElementRef" id="@ElementId" type="@Type" inputmode="@Mode" class="@ClassMapper.Class" style="@StyleMapper.Style" placeholder="@Placeholder" disabled="@IsDisabled" readonly="@IsReadonly" maxlength="@MaxLength" pattern="@Pattern" value="@Text" @onchange="@HandleOnChange" @oninput="@HandleOnInput" @onkeydown="@KeyDown" @onkeypress="@KeyPress" @onkeyup="KeyUp" />
->>>>>>> f2108ebd
         @ChildContent
     </div>
     @Feedback
