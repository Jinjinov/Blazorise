﻿@inherits BaseMemo
@if ( ParentIsFieldBody )
{
    <div class="field">
        <div class="control">
<<<<<<< HEAD
            <textarea @ref="@ElementRef" @ref:suppressField id="@ElementId" class="@Classnames" style="@StyleMapper.Style" placeholder="@Placeholder" disabled="@IsDisabled" readonly="@IsReadonly" value="@Text" maxlength="@MaxLength" rows="@Rows" @onchange="@HandleOnChange" @oninput="@HandleOnInput" />
=======
            <textarea @ref="@ElementRef" id="@ElementId" class="@ClassMapper.Class" style="@StyleMapper.Style" placeholder="@Placeholder" disabled="@IsDisabled" readonly="@IsReadonly" value="@Text" maxlength="@MaxLength" rows="@Rows" @onchange="@HandleOnChange" @oninput="@HandleOnInput" />
>>>>>>> f2108ebd
            @ChildContent
        </div>
        @Feedback
    </div>
}
else
{
    <div class="control">
<<<<<<< HEAD
        <textarea @ref="@ElementRef" @ref:suppressField id="@ElementId" class="@Classnames" style="@StyleMapper.Style" placeholder="@Placeholder" disabled="@IsDisabled" readonly="@IsReadonly" value="@Text" maxlength="@MaxLength" rows="@Rows" @onchange="@HandleOnChange" @oninput="@HandleOnInput" />
=======
        <textarea @ref="@ElementRef" id="@ElementId" class="@ClassMapper.Class" style="@StyleMapper.Style" placeholder="@Placeholder" disabled="@IsDisabled" readonly="@IsReadonly" value="@Text" maxlength="@MaxLength" rows="@Rows" @onchange="@HandleOnChange" @oninput="@HandleOnInput" />
>>>>>>> f2108ebd
        @ChildContent
    </div>
    @Feedback
}<|MERGE_RESOLUTION|>--- conflicted
+++ resolved
@@ -3,11 +3,7 @@
 {
     <div class="field">
         <div class="control">
-<<<<<<< HEAD
-            <textarea @ref="@ElementRef" @ref:suppressField id="@ElementId" class="@Classnames" style="@StyleMapper.Style" placeholder="@Placeholder" disabled="@IsDisabled" readonly="@IsReadonly" value="@Text" maxlength="@MaxLength" rows="@Rows" @onchange="@HandleOnChange" @oninput="@HandleOnInput" />
-=======
             <textarea @ref="@ElementRef" id="@ElementId" class="@ClassMapper.Class" style="@StyleMapper.Style" placeholder="@Placeholder" disabled="@IsDisabled" readonly="@IsReadonly" value="@Text" maxlength="@MaxLength" rows="@Rows" @onchange="@HandleOnChange" @oninput="@HandleOnInput" />
->>>>>>> f2108ebd
             @ChildContent
         </div>
         @Feedback
@@ -16,11 +12,7 @@
 else
 {
     <div class="control">
-<<<<<<< HEAD
-        <textarea @ref="@ElementRef" @ref:suppressField id="@ElementId" class="@Classnames" style="@StyleMapper.Style" placeholder="@Placeholder" disabled="@IsDisabled" readonly="@IsReadonly" value="@Text" maxlength="@MaxLength" rows="@Rows" @onchange="@HandleOnChange" @oninput="@HandleOnInput" />
-=======
         <textarea @ref="@ElementRef" id="@ElementId" class="@ClassMapper.Class" style="@StyleMapper.Style" placeholder="@Placeholder" disabled="@IsDisabled" readonly="@IsReadonly" value="@Text" maxlength="@MaxLength" rows="@Rows" @onchange="@HandleOnChange" @oninput="@HandleOnInput" />
->>>>>>> f2108ebd
         @ChildContent
     </div>
     @Feedback
