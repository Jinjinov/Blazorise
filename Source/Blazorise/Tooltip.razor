--- conflicted
+++ resolved
@@ -1,9 +1,5 @@
 ﻿@inherits Blazorise.BaseTooltip
-<<<<<<< HEAD
-<div @ref="@ElementRef" @ref:suppressField class="@Classnames" role="tooltip" data-tooltip="@Text">
-=======
 <div @ref="@ElementRef" class="@ClassMapper.Class" role="tooltip" data-tooltip="@Text">
->>>>>>> f2108ebd
     <CascadingValue Value="this">
         @ChildContent
     </CascadingValue>
