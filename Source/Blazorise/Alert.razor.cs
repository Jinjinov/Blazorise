﻿#region Using directives
using System;
using System.Collections.Generic;
using System.Linq;
using System.Threading.Tasks;
using Microsoft.AspNetCore.Components;
#endregion

namespace Blazorise
{
    public partial class Alert : BaseComponent
    {
        #region Members

        private bool dismisable;

        private bool visible;

        private Color color = Color.None;

        public event EventHandler<AlertStateEventArgs> StateChanged;

        #endregion

        #region Methods

        protected override void BuildClasses( ClassBuilder builder )
        {
            builder.Append( ClassProvider.Alert() );
            builder.Append( ClassProvider.AlertColor( Color ), Color != Color.None );
            builder.Append( ClassProvider.AlertDismisable(), Dismisable );
            builder.Append( ClassProvider.AlertFade(), Dismisable );
            builder.Append( ClassProvider.AlertShow(), Dismisable && Visible );

            base.BuildClasses( builder );
        }

<<<<<<< HEAD
        /// <summary>
        /// Displays the alert to the user.
        /// </summary>
=======
        protected override void OnInitialized()
        {
            HandleVisibilityState( IsShow );

            base.OnInitialized();
        }

>>>>>>> 68e63d9d
        public void Show()
        {
            Visible = true;
            StateHasChanged();
        }

        /// <summary>
        /// Conceals the alert from the user.
        /// </summary>
        public void Hide()
        {
            Visible = false;
            StateHasChanged();
        }

        /// <summary>
        /// Toggles the visibility of the alert.
        /// </summary>
        public void Toggle()
        {
            Visible = !Visible;
            StateHasChanged();
        }

        private void HandleVisibilityState( bool active )
        {
            Visibility = active ? Visibility.Always : Visibility.Never;
        }

        #endregion

        #region Properties

        /// <summary>
        /// Enables the alert to be closed by placing the padding for close button.
        /// </summary>
        [Parameter]
        public bool Dismisable
        {
            get => dismisable;
            set
            {
                dismisable = value;

                DirtyClasses();
            }
        }

        /// <summary>
        /// Sets the alert visibilty.
        /// </summary>
        [Parameter]
        public bool Visible
        {
            get => visible;
            set
            {
                // prevent alert from calling the same code multiple times
                if ( value == visible )
                    return;

                visible = value;

                HandleVisibilityState( value );

                StateChanged?.Invoke( this, new AlertStateEventArgs( isShow ) );

                DirtyClasses();
            }
        }

        /// <summary>
        /// Gets or sets the alert color.
        /// </summary>
        [Parameter]
        public Color Color
        {
            get => color;
            set
            {
                color = value;

                DirtyClasses();
            }
        }

        [Parameter] public RenderFragment ChildContent { get; set; }

        #endregion
    }
}<|MERGE_RESOLUTION|>--- conflicted
+++ resolved
@@ -35,11 +35,6 @@
             base.BuildClasses( builder );
         }
 
-<<<<<<< HEAD
-        /// <summary>
-        /// Displays the alert to the user.
-        /// </summary>
-=======
         protected override void OnInitialized()
         {
             HandleVisibilityState( IsShow );
@@ -47,7 +42,9 @@
             base.OnInitialized();
         }
 
->>>>>>> 68e63d9d
+        /// <summary>
+        /// Displays the alert to the user.
+        /// </summary>
         public void Show()
         {
             Visible = true;
