﻿@* This has to be name SelectEdit because Razor(not Blazor) still doesn't support case sensitive components. *@
@typeparam TValue
@inherits Blazorise.BaseSelect<TValue>
@if ( !HasCustomRegistration )
{
<<<<<<< HEAD
    <select @ref="@ElementRef" @ref:suppressField id="@ElementId" class="@Classnames" style="@StyleMapper.Style" disabled="@IsDisabled" readonly="@IsReadonly" multiple="@IsMultiple" @onchange="@HandleOnChanged">
=======
    <select @ref="@ElementRef" id="@ElementId" class="@ClassMapper.Class" style="@StyleMapper.Style" disabled="@IsDisabled" readonly="@IsReadonly" multiple="@IsMultiple" @onchange="@HandleOnChanged">
>>>>>>> f2108ebd
        <CascadingValue Value=this>
            @ChildContent
        </CascadingValue>
    </select>
    @Feedback
}
else
{
    @RenderCustomComponent()
}<|MERGE_RESOLUTION|>--- conflicted
+++ resolved
@@ -3,11 +3,7 @@
 @inherits Blazorise.BaseSelect<TValue>
 @if ( !HasCustomRegistration )
 {
-<<<<<<< HEAD
-    <select @ref="@ElementRef" @ref:suppressField id="@ElementId" class="@Classnames" style="@StyleMapper.Style" disabled="@IsDisabled" readonly="@IsReadonly" multiple="@IsMultiple" @onchange="@HandleOnChanged">
-=======
     <select @ref="@ElementRef" id="@ElementId" class="@ClassMapper.Class" style="@StyleMapper.Style" disabled="@IsDisabled" readonly="@IsReadonly" multiple="@IsMultiple" @onchange="@HandleOnChanged">
->>>>>>> f2108ebd
         <CascadingValue Value=this>
             @ChildContent
         </CascadingValue>
