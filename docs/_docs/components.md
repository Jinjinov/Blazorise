---
title: "Components"
permalink: /docs/components/
excerpt: "Blazorise component are categorized into different groups of components that act and behave differently."
toc: true
toc_label: "Components"
redirect_from: /components/
redirect_from: /docs/components/elements/
---

## Form

Form components are comprised of basic input fields like text, check, select etc. and containers like field and addons that are used to give structure to the inputs.

- [Addon]({{ "/docs/components/addon/" | relative_url }})
- [Check]({{ "/docs/components/check/" | relative_url }})
<<<<<<< HEAD
- [Color]({{ "/docs/components/color/" | relative_url }})
- [Date]({{ "/docs/components/date/" | relative_url }})
- [Divider]({{ "/docs/components/divider/" | relative_url }})
- [Field]({{ "/docs/components/field/" | relative_url }})
- [File]({{ "/docs/components/file/" | relative_url }})
- [Link]({{ "/docs/components/link/" | relative_url }})
- [Memo]({{ "/docs/components/memo/" | relative_url }})
- [Numeric]({{ "/docs/components/numeric/" | relative_url }})
- [Radio]({{ "/docs/components/radio/" | relative_url }})
- [Select]({{ "/docs/components/select/" | relative_url }})
- [Slider]({{ "/docs/components/slider/" | relative_url }})
- [Switch]({{ "/docs/components/switch/" | relative_url }})
- [Text]({{ "/docs/components/text/" | relative_url }})
- [Time]({{ "/docs/components/time/" | relative_url }})
- [Validation]({{ "/docs/components/validation/" | relative_url }})

## Components

- [Accordion]({{ "/docs/components/accordion/" | relative_url }})
=======
- [Date]({{ "/docs/components/date/" | relative_url }})
- [Field]({{ "/docs/components/field/" | relative_url }})
- [Memo]({{ "/docs/components/memo/" | relative_url }})
- [Select]({{ "/docs/components/select/" | relative_url }})
- [Text]({{ "/docs/components/text/" | relative_url }})

## Components

>>>>>>> 92c0472b
- [Alert]({{ "/docs/components/alert/" | relative_url }})
- [Badge]({{ "/docs/components/badge/" | relative_url }})
- [Bar]({{ "/docs/components/bar/" | relative_url }})
- [Breadcrumb]({{ "/docs/components/breadcrumb/" | relative_url }})
- [Button]({{ "/docs/components/button/" | relative_url }})
- [Card]({{ "/docs/components/card/" | relative_url }})
- [Dropdown]({{ "/docs/components/dropdown/" | relative_url }})
<<<<<<< HEAD
- [Figure]({{ "/docs/components/figure/" | relative_url }})
- [Grid]({{ "/docs/components/grid/" | relative_url }})
- [Layout]({{ "/docs/components/layout/" | relative_url }})
- [Modal]({{ "/docs/components/modal/" | relative_url }})
- [Pagination]({{ "/docs/components/pagination/" | relative_url }})
- [Tab]({{ "/docs/components/tab/" | relative_url }})
- [Table]({{ "/docs/components/table/" | relative_url }})
- [Tooltip]({{ "/docs/components/tooltip/" | relative_url }})
- [Typography]({{ "/docs/components/typography/" | relative_url }})
=======
- [Modal]({{ "/docs/components/modal/" | relative_url }})
- [Pagination]({{ "/docs/components/pagination/" | relative_url }})
- [Tab]({{ "/docs/components/tab/" | relative_url }})
>>>>>>> 92c0472b

## Extensions

- [Autocomplete]({{ "/docs/extensions/autocomplete/" | relative_url }})
- [Chart]({{ "/docs/extensions/chart/" | relative_url }})
- [DataGrid]({{ "/docs/extensions/datagrid/" | relative_url }})
- [DropdownList]({{ "/docs/extensions/dropdownlist/" | relative_url }})
- [Icons]({{ "/docs/extensions/icons/" | relative_url }})
- [SelectList]({{ "/docs/extensions/selectlist/" | relative_url }})
- [Sidebar]({{ "/docs/extensions/sidebar/" | relative_url }})<|MERGE_RESOLUTION|>--- conflicted
+++ resolved
@@ -14,7 +14,6 @@
 
 - [Addon]({{ "/docs/components/addon/" | relative_url }})
 - [Check]({{ "/docs/components/check/" | relative_url }})
-<<<<<<< HEAD
 - [Color]({{ "/docs/components/color/" | relative_url }})
 - [Date]({{ "/docs/components/date/" | relative_url }})
 - [Divider]({{ "/docs/components/divider/" | relative_url }})
@@ -34,16 +33,6 @@
 ## Components
 
 - [Accordion]({{ "/docs/components/accordion/" | relative_url }})
-=======
-- [Date]({{ "/docs/components/date/" | relative_url }})
-- [Field]({{ "/docs/components/field/" | relative_url }})
-- [Memo]({{ "/docs/components/memo/" | relative_url }})
-- [Select]({{ "/docs/components/select/" | relative_url }})
-- [Text]({{ "/docs/components/text/" | relative_url }})
-
-## Components
-
->>>>>>> 92c0472b
 - [Alert]({{ "/docs/components/alert/" | relative_url }})
 - [Badge]({{ "/docs/components/badge/" | relative_url }})
 - [Bar]({{ "/docs/components/bar/" | relative_url }})
@@ -51,7 +40,6 @@
 - [Button]({{ "/docs/components/button/" | relative_url }})
 - [Card]({{ "/docs/components/card/" | relative_url }})
 - [Dropdown]({{ "/docs/components/dropdown/" | relative_url }})
-<<<<<<< HEAD
 - [Figure]({{ "/docs/components/figure/" | relative_url }})
 - [Grid]({{ "/docs/components/grid/" | relative_url }})
 - [Layout]({{ "/docs/components/layout/" | relative_url }})
@@ -61,11 +49,6 @@
 - [Table]({{ "/docs/components/table/" | relative_url }})
 - [Tooltip]({{ "/docs/components/tooltip/" | relative_url }})
 - [Typography]({{ "/docs/components/typography/" | relative_url }})
-=======
-- [Modal]({{ "/docs/components/modal/" | relative_url }})
-- [Pagination]({{ "/docs/components/pagination/" | relative_url }})
-- [Tab]({{ "/docs/components/tab/" | relative_url }})
->>>>>>> 92c0472b
 
 ## Extensions
 
