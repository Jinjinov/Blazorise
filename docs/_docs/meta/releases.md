--- conflicted
+++ resolved
@@ -6,11 +6,7 @@
 toc_label: "Version history"
 ---
 
-<<<<<<< HEAD
 ## 0.6.0-preview(x)-19104-04
-=======
-## 0.6.0-preview3-19104-04
->>>>>>> 4324dcf8
 
 ### Breaking Changes
 
@@ -38,10 +34,6 @@
 ### Enhancements
 
 - Added new `Validation` component for input fields. [link]({{ "/docs/components/validation/" | relative_url }})
-
-### Enhancements
-
-- Added two parameters to the chart components as a workaround for Blazor serializer which does not supports DataContract and DataMember attributes. The new parameters are `DataJsonString` and `OptionsJsonString` and are used to provide data and options for charts as json strings.
 
 ## 0.5.x
 
